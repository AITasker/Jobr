modules = ["nodejs-20", "web", "postgresql-16"]
run = "npm run dev"
hidden = [".config", ".git", "generated-icon.png", "node_modules", "dist"]

[nix]
channel = "stable-24_05"
packages = ["jq"]

[deployment]
deploymentTarget = "autoscale"
build = ["npm", "run", "build"]
run = ["npm", "run", "start"]

[[ports]]
localPort = 5000
externalPort = 80

[[ports]]
localPort = 36503
externalPort = 3003

[[ports]]
<<<<<<< HEAD
=======
localPort = 37123
externalPort = 3001

[[ports]]
>>>>>>> 63b6f454
localPort = 41323
externalPort = 3002

[[ports]]
localPort = 41803
externalPort = 3000

[env]
PORT = "5000"

[workflows]
runButton = "Project"

[[workflows.workflow]]
name = "Project"
mode = "parallel"
author = "agent"

[[workflows.workflow.tasks]]
task = "workflow.run"
args = "Start application"

[[workflows.workflow]]
name = "Start application"
author = "agent"

[[workflows.workflow.tasks]]
task = "shell.exec"
args = "npm run dev"
waitForPort = 5000

[agent]
integrations = ["javascript_openai:1.0.0", "javascript_log_in_with_replit:1.0.0", "javascript_sendgrid:1.0.0", "javascript_database:1.0.0", "javascript_stripe:1.0.0", "javascript_paypal:1.0.0"]<|MERGE_RESOLUTION|>--- conflicted
+++ resolved
@@ -20,13 +20,10 @@
 externalPort = 3003
 
 [[ports]]
-<<<<<<< HEAD
-=======
 localPort = 37123
 externalPort = 3001
 
 [[ports]]
->>>>>>> 63b6f454
 localPort = 41323
 externalPort = 3002
 
