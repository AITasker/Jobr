--- conflicted
+++ resolved
@@ -45,11 +45,7 @@
             className="flex items-center gap-3 hover:opacity-90 transition-opacity duration-200"
             data-testid="link-logo"
           >
-<<<<<<< HEAD
-            <img src={jobrLogo} alt="Jobr Logo" className="h-21 w-40" />
-=======
             <img src={jobrLogo} alt="Jobr Logo" className="h-32 w-auto" />
->>>>>>> 63b6f454
           </Link>
 
           {/* Navigation */}
